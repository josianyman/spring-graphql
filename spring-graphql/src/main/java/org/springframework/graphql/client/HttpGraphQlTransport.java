--- conflicted
+++ resolved
@@ -38,11 +38,7 @@
  * see {@link WebSocketGraphQlTransport} and {@link RSocketGraphQlTransport}.
  *
  * @author Rossen Stoyanchev
-<<<<<<< HEAD
  * @author Brian Clozel
- * @since 1.0.0
-=======
->>>>>>> 2a54ef48
  */
 final class HttpGraphQlTransport implements GraphQlTransport {
 
@@ -50,7 +46,7 @@
 			new ParameterizedTypeReference<Map<String, Object>>() { };
 
 	private static final ParameterizedTypeReference<ServerSentEvent<Map<String, Object>>> SSE_TYPE =
-			new ParameterizedTypeReference<ServerSentEvent<Map<String, Object>>>() {};
+			new ParameterizedTypeReference<ServerSentEvent<Map<String, Object>>>() { };
 
 	// To be removed in favor of Framework's MediaType.APPLICATION_GRAPHQL_RESPONSE
 	private static final MediaType APPLICATION_GRAPHQL_RESPONSE =
@@ -99,15 +95,15 @@
 				.contentType(this.contentType)
 				.accept(MediaType.TEXT_EVENT_STREAM)
 				.bodyValue(request.toMap())
-				.attributes(attributes -> {
+				.attributes((attributes) -> {
 					if (request instanceof ClientGraphQlRequest clientRequest) {
 						attributes.putAll(clientRequest.getAttributes());
 					}
 				})
 				.retrieve()
 				.bodyToFlux(SSE_TYPE)
-				.takeWhile(event -> "next".equals(event.event()))
-				.map(event -> new ResponseMapGraphQlResponse(event.data()));
+				.takeWhile((event) -> "next".equals(event.event()))
+				.map((event) -> new ResponseMapGraphQlResponse(event.data()));
 	}
 
 }