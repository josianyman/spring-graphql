--- conflicted
+++ resolved
@@ -47,7 +47,7 @@
  * agnostic {@code GraphQlClient}. A transport specific extension can then wrap
  * this default tester by extending {@link AbstractDelegatingGraphQlClient}.
  *
- * @param <B> the builder type
+ * @param <B> the type of builder
  * @author Rossen Stoyanchev
  * @since 1.0.0
  * @see AbstractDelegatingGraphQlClient
@@ -124,8 +124,8 @@
 	 * Transport-specific subclasses can provide their JSON {@code Encoder} and
 	 * {@code Decoder} for use at the client level, for mapping response data
 	 * to some target entity type.
-	 * @param encoder the JSON encoder to use
-	 * @param decoder the JSON decoder to use
+	 * @param encoder the JSON encoder
+	 * @param decoder the JSON decoder
 	 */
 	protected void setJsonCodecs(Encoder<?> encoder, Decoder<?> decoder) {
 		this.jsonEncoder = encoder;
@@ -134,7 +134,7 @@
 
 	/**
 	 * Variant of {@link #setJsonCodecs} for setting each codec individually.
-	 * @param encoder the JSON encoder to use
+	 * @param encoder the JSON encoder
 	 */
 	protected void setJsonEncoder(Encoder<?> encoder) {
 		this.jsonEncoder = encoder;
@@ -150,7 +150,7 @@
 
 	/**
 	 * Variant of {@link #setJsonCodecs} for setting each codec individually.
-	 * @param decoder the JSON decoder to use
+	 * @param decoder the JSON decoder
 	 */
 	protected void setJsonDecoder(Decoder<?> decoder) {
 		this.jsonDecoder = decoder;
@@ -201,42 +201,24 @@
 
 	private Chain createExecuteChain(GraphQlTransport transport) {
 
-<<<<<<< HEAD
-		Chain chain = request -> transport.execute(request)
-				.map(response -> new DefaultClientGraphQlResponse(request, response, getEncoder(), getDecoder()));
+		Chain chain = (request) -> transport.execute(request)
+				.map((response) -> new DefaultClientGraphQlResponse(request, response, getEncoder(), getDecoder()));
 
 		return this.interceptors.stream()
 				.reduce(GraphQlClientInterceptor::andThen)
-				.map(i -> (Chain) (request) -> i.intercept(request, chain))
-=======
-		Chain chain = (request) -> transport.execute(request).map((response) ->
-				new DefaultClientGraphQlResponse(request, response, getEncoder(), getDecoder()));
+				.map((i) -> (Chain) (request) -> i.intercept(request, chain))
+				.orElse(chain);
+	}
+
+	private SubscriptionChain createSubscriptionChain(GraphQlTransport transport) {
+
+		SubscriptionChain chain = (request) -> transport
+				.executeSubscription(request)
+				.map((response) -> new DefaultClientGraphQlResponse(request, response, getEncoder(), getDecoder()));
 
 		return this.interceptors.stream()
 				.reduce(GraphQlClientInterceptor::andThen)
-				.map((interceptor) -> (Chain) (request) -> interceptor.intercept(request, chain))
->>>>>>> 2a54ef48
-				.orElse(chain);
-	}
-
-	private SubscriptionChain createSubscriptionChain(GraphQlTransport transport) {
-
-<<<<<<< HEAD
-		SubscriptionChain chain = request -> transport
-				.executeSubscription(request)
-				.map(response -> new DefaultClientGraphQlResponse(request, response, getEncoder(), getDecoder()));
-
-		return this.interceptors.stream()
-				.reduce(GraphQlClientInterceptor::andThen)
-				.map(i -> (SubscriptionChain) (request) -> i.interceptSubscription(request, chain))
-=======
-		SubscriptionChain chain = (request) -> transport.executeSubscription(request)
-				.map((response) -> new DefaultClientGraphQlResponse(request, response, getEncoder(), getDecoder()));
-
-		return this.interceptors.stream()
-				.reduce(GraphQlClientInterceptor::andThen)
-				.map((interceptor) -> (SubscriptionChain) (request) -> interceptor.interceptSubscription(request, chain))
->>>>>>> 2a54ef48
+				.map((i) -> (SubscriptionChain) (request) -> i.interceptSubscription(request, chain))
 				.orElse(chain);
 	}
 
