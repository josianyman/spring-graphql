/*
 * Copyright 2020-2024 the original author or authors.
 *
 * Licensed under the Apache License, Version 2.0 (the "License");
 * you may not use this file except in compliance with the License.
 * You may obtain a copy of the License at
 *
 *      https://www.apache.org/licenses/LICENSE-2.0
 *
 * Unless required by applicable law or agreed to in writing, software
 * distributed under the License is distributed on an "AS IS" BASIS,
 * WITHOUT WARRANTIES OR CONDITIONS OF ANY KIND, either express or implied.
 * See the License for the specific language governing permissions and
 * limitations under the License.
 */

package org.springframework.graphql.observation;

import graphql.GraphQLContext;
import graphql.GraphqlErrorBuilder;
import graphql.execution.DataFetcherResult;
import graphql.schema.AsyncDataFetcher;
import graphql.schema.DataFetcher;
import io.micrometer.common.KeyValue;
import io.micrometer.observation.Observation;
import io.micrometer.observation.ObservationHandler;
import io.micrometer.observation.ObservationRegistry;
import io.micrometer.observation.contextpropagation.ObservationThreadLocalAccessor;
import io.micrometer.observation.tck.TestObservationRegistry;
import io.micrometer.observation.tck.TestObservationRegistryAssert;
import org.junit.jupiter.api.Test;
import org.junit.jupiter.params.ParameterizedTest;
import org.junit.jupiter.params.provider.Arguments;
import org.junit.jupiter.params.provider.MethodSource;

import org.springframework.graphql.Author;
import org.springframework.graphql.Book;
import org.springframework.graphql.BookSource;
import org.springframework.graphql.ExecutionGraphQlRequest;
import org.springframework.graphql.ExecutionGraphQlResponse;
import org.springframework.graphql.GraphQlSetup;
import org.springframework.graphql.ResponseHelper;
import org.springframework.graphql.TestExecutionRequest;
import org.springframework.graphql.execution.DataFetcherExceptionResolver;
import org.springframework.graphql.execution.ErrorType;
import reactor.core.publisher.Mono;

import java.util.ArrayList;
import java.util.List;
import java.util.concurrent.CompletableFuture;
import java.util.concurrent.CompletionException;
import java.util.stream.Stream;

import static org.assertj.core.api.Assertions.assertThat;

/**
 * Tests for {@link GraphQlObservationInstrumentation}.
 *
 * @author Brian Clozel
 */
class GraphQlObservationInstrumentationTests {

	private final TestObservationRegistry observationRegistry = TestObservationRegistry.create();

	private final GraphQlObservationInstrumentation instrumentation = new GraphQlObservationInstrumentation(this.observationRegistry);

	private final GraphQlSetup graphQlSetup = GraphQlSetup.schemaResource(BookSource.schema).instrumentation(this.instrumentation);


	@ParameterizedTest
	@MethodSource("successDataFetchers")
	void instrumentGraphQlRequestWhenSuccess(DataFetcher<?> dataFetcher) {
		String document = """
				{
					bookById(id: 1) {
						name
					}
				}
				""";
		Mono<ExecutionGraphQlResponse> responseMono = graphQlSetup
				.queryFetcher("bookById", dataFetcher)
				.toGraphQlService()
				.execute(document);
		ResponseHelper response = ResponseHelper.forResponse(responseMono);

		String name = response.rawValue("bookById.name");
		assertThat(name).isEqualTo("Nineteen Eighty-Four");

		TestObservationRegistryAssert.assertThat(this.observationRegistry).hasObservationWithNameEqualTo("graphql.request")
				.that().hasLowCardinalityKeyValue("graphql.outcome", "SUCCESS")
				.hasHighCardinalityKeyValueWithKey("graphql.execution.id");

		TestObservationRegistryAssert.assertThat(this.observationRegistry)
				.hasNumberOfObservationsWithNameEqualTo("graphql.datafetcher", 1)
				.hasObservationWithNameEqualTo("graphql.datafetcher")
				.that()
				.hasLowCardinalityKeyValue("graphql.outcome", "SUCCESS")
				.hasLowCardinalityKeyValue("graphql.field.name", "bookById")
				.hasHighCardinalityKeyValue("graphql.field.path", "/bookById");
	}

	static Stream<Arguments> successDataFetchers() {
		DataFetcher<Book> bookDataFetcher = environment -> BookSource.getBookWithoutAuthor(1L);
		return Stream.of(
				Arguments.of(bookDataFetcher),
				Arguments.of(new AsyncDataFetcher<>(bookDataFetcher)),
				Arguments.of((DataFetcher<DataFetcherResult<?>>) environment ->
						DataFetcherResult.newResult().data(BookSource.getBookWithoutAuthor(1L)).build())
		);
	}

	@Test
	void instrumentGraphQlRequestWhenInvalidRequest() {
		String document = "invalid";
		Mono<ExecutionGraphQlResponse> responseMono = graphQlSetup
				.queryFetcher("bookById", env -> BookSource.getBookWithoutAuthor(1L))
				.toGraphQlService()
				.execute(document);
		ResponseHelper response = ResponseHelper.forResponse(responseMono);
		TestObservationRegistryAssert.assertThat(this.observationRegistry).hasObservationWithNameEqualTo("graphql.request")
				.that().hasLowCardinalityKeyValue("graphql.outcome", "REQUEST_ERROR")
				.hasHighCardinalityKeyValueWithKey("graphql.execution.id");

		TestObservationRegistryAssert.assertThat(this.observationRegistry)
				.hasNumberOfObservationsWithNameEqualTo("graphql.datafetcher", 0);
	}

	@Test
	void instrumentMultipleDataFetcherOperations() {
		String document = """
				{
					bookById(id: 1) {
						author {
							firstName,
							lastName
						}
					}
				}
				""";
		Mono<ExecutionGraphQlResponse> responseMono = graphQlSetup
				.queryFetcher("bookById", env -> BookSource.getBookWithoutAuthor(1L))
				.dataFetcher("Book", "author", env -> BookSource.getAuthor(101L))
				.toGraphQlService()
				.execute(document);
		ResponseHelper response = ResponseHelper.forResponse(responseMono);
		TestObservationRegistryAssert.assertThat(this.observationRegistry).hasObservationWithNameEqualTo("graphql.request")
				.that().hasLowCardinalityKeyValue("graphql.outcome", "SUCCESS")
				.hasHighCardinalityKeyValueWithKey("graphql.execution.id");

		TestObservationRegistryAssert.assertThat(this.observationRegistry)
				.hasNumberOfObservationsWithNameEqualTo("graphql.datafetcher", 2);

		TestObservationRegistryAssert.assertThat(this.observationRegistry)
				.hasObservationWithNameEqualTo("graphql.datafetcher")
				.that()
				.hasLowCardinalityKeyValue("graphql.outcome", "SUCCESS")
				.hasLowCardinalityKeyValue("graphql.field.name", "bookById")
				.hasHighCardinalityKeyValue("graphql.field.path", "/bookById")
				.hasParentObservationContextMatching(context -> context instanceof ExecutionRequestObservationContext);

		TestObservationRegistryAssert.assertThat(this.observationRegistry)
				.hasAnObservationWithAKeyValue("graphql.field.name", "author")
				.hasAnObservationWithAKeyValue("graphql.field.path", "/bookById/author");
	}

	@ParameterizedTest
	@MethodSource("failureDataFetchers")
	void instrumentGraphQlRequestWhenDataFetchingFailure(DataFetcher<?> dataFetcher) {
		String document = """
				{
					bookById(id: 1) {
						name
					}
				}
				""";
		DataFetcherExceptionResolver resolver =
				DataFetcherExceptionResolver.forSingleError((ex, env) ->
						GraphqlErrorBuilder.newError(env)
								.message("Resolved error: " + ex.getMessage())
								.errorType(ErrorType.BAD_REQUEST).build());
		Mono<ExecutionGraphQlResponse> responseMono = graphQlSetup
				.exceptionResolver(resolver)
				.queryFetcher("bookById", dataFetcher)
				.toGraphQlService()
				.execute(document);
		ResponseHelper response = ResponseHelper.forResponse(responseMono);
		assertThat(response.error(0).message()).isEqualTo("Resolved error: book fetching failure");

		TestObservationRegistryAssert.assertThat(this.observationRegistry).hasObservationWithNameEqualTo("graphql.request")
				.that().hasLowCardinalityKeyValue("graphql.outcome", "REQUEST_ERROR")
				.hasHighCardinalityKeyValueWithKey("graphql.execution.id");

		TestObservationRegistryAssert.assertThat(this.observationRegistry)
				.hasNumberOfObservationsWithNameEqualTo("graphql.datafetcher", 1)
				.hasObservationWithNameEqualTo("graphql.datafetcher")
				.that()
				.hasLowCardinalityKeyValue("graphql.outcome", "ERROR")
				.hasLowCardinalityKeyValue("graphql.error.type", "IllegalStateException")
				.hasLowCardinalityKeyValue("graphql.field.name", "bookById")
				.hasHighCardinalityKeyValue("graphql.field.path", "/bookById");
	}

	static Stream<Arguments> failureDataFetchers() {
		return Stream.of(
				Arguments.of((DataFetcher<?>) environment -> {
					throw new IllegalStateException("book fetching failure");
				}),
				Arguments.of((DataFetcher<?>) environment ->
						CompletableFuture.failedStage(new IllegalStateException("book fetching failure"))),
				Arguments.of((DataFetcher<?>) environment ->
						CompletableFuture.failedStage(new CompletionException(new IllegalStateException("book fetching failure"))))
		);
	}

	@Test
	void setIncomingObservationAsParent() {
		String document = """
				{
					bookById(id: 1) {
						name
					}
				}
				""";
		ExecutionGraphQlRequest request = TestExecutionRequest.forDocument(document);
		Observation incoming = Observation.start("incoming", ObservationRegistry.create());
		request.configureExecutionInput((input, builder) ->
				builder.graphQLContext(contextBuilder -> contextBuilder.of(ObservationThreadLocalAccessor.KEY, incoming)).build());
		Mono<ExecutionGraphQlResponse> responseMono = graphQlSetup
				.queryFetcher("bookById", env -> BookSource.getBookWithoutAuthor(1L))
				.toGraphQlService()
				.execute(request);
		ResponseHelper.forResponse(responseMono);

		TestObservationRegistryAssert.assertThat(this.observationRegistry).hasObservationWithNameEqualTo("graphql.request")
				.that().hasParentObservationEqualTo(incoming);
		incoming.stop();
	}

	@ParameterizedTest
	@MethodSource("successDataFetchers")
	void propagatesContextBetweenObservations(DataFetcher<?> dataFetcher) {
		String document = """
				{
					bookById(id: 1) {
						name
					}
				}
				""";
		Mono<ExecutionGraphQlResponse> responseMono = graphQlSetup
				.queryFetcher("bookById", dataFetcher)
				.toGraphQlService()
				.execute(document);
		ResponseHelper.forResponse(responseMono);

		TestObservationRegistryAssert.assertThat(this.observationRegistry).hasObservationWithNameEqualTo("graphql.request")
				.that().hasLowCardinalityKeyValue("graphql.outcome", "SUCCESS")
				.hasHighCardinalityKeyValueWithKey("graphql.execution.id");

		TestObservationRegistryAssert.assertThat(this.observationRegistry)
				.hasObservationWithNameEqualTo("graphql.datafetcher")
				.that()
				.hasParentObservationContextMatching(context -> context instanceof ExecutionRequestObservationContext);
	}

	@Test
	void currentObservationSetInDataFetcherContext() {
		String document = """
				{
					bookById(id: 1) {
						author {
							firstName,
							lastName
						}
					}
				}
				""";
		DataFetcher<Book> bookDataFetcher = environment -> {
			Observation.Context context = observationRegistry.getCurrentObservation().getContext();
			assertThat(context).isInstanceOf(DataFetcherObservationContext.class);
			assertThat(context.getLowCardinalityKeyValues()).contains(KeyValue.of("graphql.field.name", "bookById"));
			return BookSource.getBookWithoutAuthor(1L);
		};
		DataFetcher<Author> authorDataFetcher = environment -> {
			Observation.Context context = observationRegistry.getCurrentObservation().getContext();
			assertThat(context).isInstanceOf(DataFetcherObservationContext.class);
			assertThat(context.getLowCardinalityKeyValues()).contains(KeyValue.of("graphql.field.name", "author"));
			return BookSource.getAuthor(101L);
		};

		Mono<ExecutionGraphQlResponse> responseMono = graphQlSetup
				.queryFetcher("bookById", bookDataFetcher)
				.dataFetcher("Book", "author", authorDataFetcher)
				.toGraphQlService()
				.execute(document);
		ResponseHelper.forResponse(responseMono);
	}

	@Test
	void shouldNotOverrideExistingLocalContext() {
		
		String document = """
				{
					bookById(id: 1) {
						author {
							firstName,
							lastName
						}
					}
				}
				""";
		DataFetcher<DataFetcherResult<Object>> bookDataFetcher = environment -> DataFetcherResult.newResult()
				.data(BookSource.getBook(1L))
				.localContext(GraphQLContext.newContext().of("test", "value").build())
				.build();
		DataFetcher<Author> authorDataFetcher = environment -> BookSource.getAuthor(101L);
		DataFetcher<String> authorFirstNameDataFetcher = environment -> {
			GraphQLContext context = environment.getLocalContext();
			String value = context.get("test");
			assertThat(value).isEqualTo("value");
			return BookSource.getAuthor(101L).getFirstName();
		};

        ExecutionGraphQlRequest request = TestExecutionRequest.forDocument(document);
		Mono<ExecutionGraphQlResponse> responseMono = graphQlSetup
				.queryFetcher("bookById", bookDataFetcher)
				.dataFetcher("Book", "author", authorDataFetcher)
				.dataFetcher("Author", "firstName", authorFirstNameDataFetcher)
				.toGraphQlService()
				.execute(request);
		ResponseHelper.forResponse(responseMono);
	}

	@Test
<<<<<<< HEAD
	void shouldRecordGraphQlErrorsAsTraceEvents() {
		EventListeningObservationHandler observationHandler = new EventListeningObservationHandler();
		this.observationRegistry.observationConfig().observationHandler(observationHandler);

		String document = "invalid{}";
		Mono<ExecutionGraphQlResponse> responseMono = graphQlSetup
				.toGraphQlService()
				.execute(document);
		ResponseHelper response = ResponseHelper.forResponse(responseMono);

		assertThat(response.errorCount()).isEqualTo(1);
		assertThat(response.error(0).errorType()).isEqualTo("InvalidSyntax");
		assertThat(response.error(0).message()).startsWith("Invalid syntax with offending token 'invalid'");

		assertThat(observationHandler.getEvents()).hasSize(1);
		Observation.Event errorEvent = observationHandler.getEvents().get(0);
		assertThat(errorEvent.getName()).isEqualTo("InvalidSyntax");
		assertThat(errorEvent.getContextualName()).startsWith("Invalid syntax with offending token 'invalid'");

		TestObservationRegistryAssert.assertThat(this.observationRegistry).hasObservationWithNameEqualTo("graphql.request")
				.that().hasLowCardinalityKeyValue("graphql.outcome", "REQUEST_ERROR")
				.hasHighCardinalityKeyValueWithKey("graphql.execution.id");
	}

	static class EventListeningObservationHandler implements ObservationHandler<ExecutionRequestObservationContext> {

		private final List<Observation.Event> events = new ArrayList<>();

		@Override
		public boolean supportsContext(Observation.Context context) {
			return context instanceof ExecutionRequestObservationContext;
		}

		@Override
		public void onEvent(Observation.Event event, ExecutionRequestObservationContext context) {
			this.events.add(event);
		}

		public List<Observation.Event> getEvents() {
			return this.events;
		}
=======
	void shouldNotOverrideCustomLocalContext() {

		String document = """
				{
					bookById(id: 1) {
						author {
							firstName,
							lastName
						}
					}
				}
				""";
		DataFetcher<DataFetcherResult<Object>> bookDataFetcher = environment -> DataFetcherResult.newResult()
				.data(BookSource.getBook(1L))
				.localContext(new CustomLocalContext())
				.build();
		DataFetcher<Author> authorDataFetcher = environment -> BookSource.getAuthor(101L);
		DataFetcher<String> authorFirstNameDataFetcher = environment -> {
			Object context = environment.getLocalContext();
			assertThat(context).isInstanceOf(CustomLocalContext.class);
			return BookSource.getAuthor(101L).getFirstName();
		};

		ExecutionGraphQlRequest request = TestExecutionRequest.forDocument(document);
		Mono<ExecutionGraphQlResponse> responseMono = graphQlSetup
				.queryFetcher("bookById", bookDataFetcher)
				.dataFetcher("Book", "author", authorDataFetcher)
				.dataFetcher("Author", "firstName", authorFirstNameDataFetcher)
				.toGraphQlService()
				.execute(request);
		ResponseHelper.forResponse(responseMono);
	}

	static class CustomLocalContext {

>>>>>>> 0fa2c4f1
	}

}<|MERGE_RESOLUTION|>--- conflicted
+++ resolved
@@ -331,7 +331,6 @@
 	}
 
 	@Test
-<<<<<<< HEAD
 	void shouldRecordGraphQlErrorsAsTraceEvents() {
 		EventListeningObservationHandler observationHandler = new EventListeningObservationHandler();
 		this.observationRegistry.observationConfig().observationHandler(observationHandler);
@@ -373,7 +372,9 @@
 		public List<Observation.Event> getEvents() {
 			return this.events;
 		}
-=======
+	}
+
+	@Test
 	void shouldNotOverrideCustomLocalContext() {
 
 		String document = """
@@ -409,7 +410,6 @@
 
 	static class CustomLocalContext {
 
->>>>>>> 0fa2c4f1
 	}
 
 }